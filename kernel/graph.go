package kernel

import (
	"fmt"
	"time"

	"github.com/MixinNetwork/mixin/common"
	"github.com/MixinNetwork/mixin/config"
	"github.com/MixinNetwork/mixin/crypto"
)

func (node *Node) handleSnapshotInput(s *common.Snapshot) error {
	defer node.Graph.UpdateFinalCache(node.IdForNetwork)

	if node.verifyFinalizationDeprecated(s.Timestamp, s.Signatures) {
		err := node.tryToStartNewRound(s)
		if err != nil {
			return node.queueSnapshotOrPanic(s, true)
		}
		tx, err := node.checkFinalSnapshotTransaction(s)
		if err != nil {
			return node.queueSnapshotOrPanic(s, true)
		} else if tx == nil {
			return nil
		}
		return node.handleSyncFinalSnapshot(s, tx)
	}

	tx, err := node.checkCacheSnapshotTransaction(s)
	if err != nil {
		return node.queueSnapshotOrPanic(s, false)
	} else if tx == nil {
		return nil
	}

	if !node.CheckCatchUpWithPeers() && !node.checkInitialAcceptSnapshot(s, tx) {
		time.Sleep(100 * time.Millisecond)
		return node.queueSnapshotOrPanic(s, false)
	}

	if s.NodeId == node.IdForNetwork {
		if len(s.Signatures) == 0 {
			return node.signSelfSnapshot(s, tx)
		}
		return node.collectSelfSignatures(s, tx)
	}

	return node.verifyExternalSnapshot(s, tx)
}

func (node *Node) signSnapshot(s *common.Snapshot) {
	s.Hash = s.PayloadHash()
	sig := node.Signer.PrivateSpendKey.Sign(s.Hash[:])
	osigs := node.SnapshotsPool[s.Hash]
	for _, o := range osigs {
		if o.String() == sig.String() {
			panic("should never be here")
		}
	}
	node.SnapshotsPool[s.Hash] = append(osigs, &sig)
	node.SignaturesPool[s.Hash] = &sig

	key := append(s.Hash[:], sig[:]...)
	key = append(key, node.Signer.PublicSpendKey[:]...)
	hash := "KERNEL:SIGNATURE:" + crypto.NewHash(key).String()
	node.cacheStore.Set([]byte(hash), []byte{1})
}

func (node *Node) startNewRound(s *common.Snapshot, cache *CacheRound) (*FinalRound, error) {
	if s.RoundNumber != cache.Number+1 {
		panic("should never be here")
	}
	final := cache.asFinal()
	if final == nil {
		return nil, fmt.Errorf("self cache snapshots not collected yet")
	}
	if s.References.Self != final.Hash {
		return nil, fmt.Errorf("self cache snapshots not match yet")
	}

	external, err := node.persistStore.ReadRound(s.References.External)
	if err != nil {
		return nil, err
	}
	if external == nil {
		return nil, fmt.Errorf("external round %s not collected yet", s.References.External)
	}
	if final.NodeId == external.NodeId {
		return nil, nil
	}
	if !node.genesisNodesMap[external.NodeId] && external.Number < 7+config.SnapshotReferenceThreshold {
		return nil, nil
	}
<<<<<<< HEAD
	if !node.verifyFinalizationDeprecated(s.Timestamp, s.Signatures) {
=======
	if !node.verifyFinalization(s.Timestamp, s.Signatures) {
		if external.Timestamp > s.Timestamp+config.SnapshotRoundGap {
			return nil, fmt.Errorf("external reference later than snapshot time %f", time.Duration(external.Timestamp-s.Timestamp).Seconds())
		}
>>>>>>> 590f1899
		threshold := external.Timestamp + config.SnapshotReferenceThreshold*config.SnapshotRoundGap*64
		for _, rounds := range node.Graph.RoundHistory {
			r := rounds[0]
			if r.NodeId == s.NodeId {
				continue
			}
			if len(rounds) > config.SnapshotReferenceThreshold {
				r = rounds[len(rounds)-config.SnapshotReferenceThreshold]
			}
			if threshold < r.Start {
				return nil, fmt.Errorf("external reference %s too early %f", s.References.External, time.Duration(r.Start-external.Timestamp).Seconds())
			}
		}
	}

	link, err := node.persistStore.ReadLink(s.NodeId, external.NodeId)
	if external.Number >= link {
		return final, err
	}
	return nil, err
}

func (node *Node) assignNewGraphRound(final *FinalRound, cache *CacheRound) {
	if final.NodeId != cache.NodeId {
		panic(fmt.Errorf("should never be here %s %s", final.NodeId, cache.NodeId))
	}
	node.Graph.CacheRound[final.NodeId] = cache
	node.Graph.FinalRound[final.NodeId] = final
	if history := node.Graph.RoundHistory[final.NodeId]; len(history) == 0 && final.Number == 0 {
		node.Graph.RoundHistory[final.NodeId] = append(node.Graph.RoundHistory[final.NodeId], final.Copy())
	} else if n := history[len(history)-1].Number; n > final.Number {
		panic(fmt.Errorf("should never be here %d %d", n, final.Number))
	} else if n+1 < final.Number {
		panic(fmt.Errorf("should never be here %d %d", n, final.Number))
	} else if n+1 == final.Number {
		node.Graph.RoundHistory[final.NodeId] = append(node.Graph.RoundHistory[final.NodeId], final.Copy())
	}
}

func (node *Node) CacheVerify(snap crypto.Hash, sig crypto.Signature, pub crypto.Key) bool {
	key := append(snap[:], sig[:]...)
	key = append(key, pub[:]...)
	hash := "KERNEL:SIGNATURE:" + crypto.NewHash(key).String()
	value := node.cacheStore.Get(nil, []byte(hash))
	if len(value) == 1 {
		return value[0] == byte(1)
	}
	valid := pub.Verify(snap[:], sig)
	if valid {
		node.cacheStore.Set([]byte(hash), []byte{1})
	} else {
		node.cacheStore.Set([]byte(hash), []byte{0})
	}
	return valid
}

func (node *Node) checkInitialAcceptSnapshotWeak(s *common.Snapshot) bool {
	pledge := node.ConsensusPledging
	if pledge == nil {
		return false
	}
	if node.genesisNodesMap[s.NodeId] {
		return false
	}
	if s.NodeId != pledge.Signer.Hash().ForNetwork(node.networkId) {
		return false
	}
	return s.RoundNumber == 0
}

func (node *Node) checkInitialAcceptSnapshot(s *common.Snapshot, tx *common.VersionedTransaction) bool {
	if node.Graph.FinalRound[s.NodeId] != nil {
		return false
	}
	return node.checkInitialAcceptSnapshotWeak(s) && tx.TransactionType() == common.TransactionTypeNodeAccept
}

func (node *Node) queueSnapshotOrPanic(s *common.Snapshot, finalized bool) error {
	err := node.persistStore.QueueAppendSnapshot(node.IdForNetwork, s, finalized)
	if err != nil {
		panic(err)
	}
	return nil
}

func (node *Node) clearAndQueueSnapshotOrPanic(s *common.Snapshot) error {
	delete(node.SnapshotsPool, s.Hash)
	delete(node.SignaturesPool, s.Hash)
	node.removeFromCache(s)
	return node.queueSnapshotOrPanic(&common.Snapshot{
		NodeId:      s.NodeId,
		Transaction: s.Transaction,
	}, false)
}

func (node *Node) verifyFinalizationDeprecated(timestamp uint64, sigs []*crypto.Signature) bool {
	consensusThreshold := node.ConsensusBase(timestamp)*2/3 + 1
	return len(sigs) >= consensusThreshold
}<|MERGE_RESOLUTION|>--- conflicted
+++ resolved
@@ -91,14 +91,10 @@
 	if !node.genesisNodesMap[external.NodeId] && external.Number < 7+config.SnapshotReferenceThreshold {
 		return nil, nil
 	}
-<<<<<<< HEAD
 	if !node.verifyFinalizationDeprecated(s.Timestamp, s.Signatures) {
-=======
-	if !node.verifyFinalization(s.Timestamp, s.Signatures) {
 		if external.Timestamp > s.Timestamp+config.SnapshotRoundGap {
 			return nil, fmt.Errorf("external reference later than snapshot time %f", time.Duration(external.Timestamp-s.Timestamp).Seconds())
 		}
->>>>>>> 590f1899
 		threshold := external.Timestamp + config.SnapshotReferenceThreshold*config.SnapshotRoundGap*64
 		for _, rounds := range node.Graph.RoundHistory {
 			r := rounds[0]
