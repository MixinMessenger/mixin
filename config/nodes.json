--- conflicted
+++ resolved
@@ -8,10 +8,10 @@
     "host": "119.28.59.59:7239"
   },
   {
-<<<<<<< HEAD
     "signer": "XINApqSd3ogfwkXpHLxU6r1G97hbHv8BjLuP8uhKzkm7Y2g8BwticWwKYvZVZX4Q4XaWiXJ4FVJ45eR35x9n2bQWuDM9PhBY",
     "host": "mixin-node.candy.one:7239"
-=======
+  },
+  {
     "signer": "XINRcegmfY6y8CRE1GgYC1jhjHZ3cscXzvqvWhy77jwArGGpAMzxCtpwkUwWDuC1ZyLdikr6qey9MaXP9mLgEfSQsVPRtsVc",
     "host": "35.197.52.6:7239"
   },
@@ -26,6 +26,5 @@
   {
     "signer": "XINCVB9CGhm9Uia64JeNzmVaY6xMd2nmhrfAyLMyvvz3M8hZjYsR4mkUKHoTirkPuN6zsKBemUX9mu8WtCVR1CNXyNAwECfc",
     "host": "35.220.158.4:7239"
->>>>>>> f686bdd1
   }
 ]